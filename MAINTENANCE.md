# Maintenance Guide - Daily Stoic Reflection Service

Guide for ongoing maintenance, updates, and troubleshooting of the Daily Stoic Reflection service.

## Table of Contents

1. [Common Maintenance Tasks](#common-maintenance-tasks)
2. [Adding Recipients](#adding-recipients)
3. [Updating Lambda Code](#updating-lambda-code)
4. [Changing Schedule](#changing-schedule)
5. [Monitoring](#monitoring)
6. [Cost Management](#cost-management)
7. [Troubleshooting](#troubleshooting)
8. [Maintenance Schedule](#maintenance-schedule)

---

## Common Maintenance Tasks

### Adding Recipients

To add new email recipients:

1. **Edit local recipients file**:
   ```bash
   # Edit config/recipients.json
   {
     "recipients": [
       "jamesmoon2@gmail.com",
       "newfriend@example.com"
     ]
   }
   ```

2. **If in SES Sandbox mode**, verify the new email first:
   ```bash
   aws ses verify-email-identity \
     --email-address newfriend@example.com \
     --region us-east-1
   ```

   The recipient will receive a verification email. They must click the link.

3. **Upload updated file to S3**:
   ```bash
   BUCKET_NAME=$(aws cloudformation describe-stacks \
     --stack-name DailyStoicStack \
     --query "Stacks[0].Outputs[?OutputKey=='BucketName'].OutputValue" \
     --output text)

   aws s3 cp config/recipients.json s3://$BUCKET_NAME/recipients.json
   ```

4. **Test** (optional):
   ```bash
   aws lambda invoke \
     --function-name DailyStoicSender \
     --region us-east-1 \
     response.json

   cat response.json
   ```

**Note**: If you have SES production access, you can skip step 2.

### Removing Recipients

Simply edit `config/recipients.json`, remove the email address, and upload:

```bash
aws s3 cp config/recipients.json s3://$BUCKET_NAME/recipients.json
```

### Managing the Quotes Database

The system uses a pre-drafted 365-day quote database located in `config/stoic_quotes_365_days.json`.

**To update or modify quotes**:

1. **Validate the database**:
   ```bash
   python3 validate_quotes.py
   ```

   This checks that all 365 days are present and properly formatted.

2. **Test quote loading**:
   ```bash
   python3 test_quote_loader.py
   ```

   This tests loading quotes for various dates including leap years.

3. **Upload to S3**:
   ```bash
   aws s3 cp config/stoic_quotes_365_days.json \
     s3://$BUCKET_NAME/config/stoic_quotes_365_days.json
   ```

4. **Test with Lambda**:
   ```bash
   aws lambda invoke \
     --function-name DailyStoicSender \
     --region us-west-2 \
     response.json
   ```

**Database structure**:
- Organized by month (january, february, etc.)
- Each month contains daily entries with: day, theme, quote, attribution
- Must contain exactly 365 days (no Feb 29 - leap years use Feb 28)

---

## Updating Lambda Code

When you make changes to the Lambda function code:

### 1. Make Code Changes

Edit files in the `lambda/` directory:
- `handler.py` - Main logic and orchestration
- `quote_loader.py` - Loads daily quotes from 365-day database
- `anthropic_client.py` - API interactions for reflection generation
- `email_formatter.py` - Email templates
- `quote_tracker.py` - History archival
- `themes.py` - Monthly themes

### 2. Test Locally (Optional)

Run unit tests:
```bash
# Activate virtual environment
source .venv/bin/activate

# Run tests
pytest tests/ -v

# Or test specific module
pytest tests/test_email_formatter.py -v
```

### 3. Deploy Updated Code

```bash
# Redeploy the stack (CDK will detect code changes)
cdk deploy
```

CDK automatically packages the `lambda/` directory and deploys it.

### 4. Verify Deployment

```bash
# Manually invoke to test
aws lambda invoke \
  --function-name DailyStoicSender \
  --region us-east-1 \
  response.json

# Check logs
aws logs tail /aws/lambda/DailyStoicSender --follow --region us-east-1
```

---

## Changing Schedule

### Current Schedule

The default schedule is **6:00 AM PST** (14:00 UTC), which is **7:00 AM PDT**.

### Adjust Delivery Time

1. **Edit `infra/stoic_stack.py`**:
   ```python
   schedule=events.Schedule.cron(
       minute="0",
       hour="13",  # Change this (13 = 6 AM PDT / 5 AM PST)
       month="*",
       week_day="*",
       year="*"
   )
   ```

2. **UTC Time Conversion**:
   - PST (Nov-Mar): UTC = PST + 8
   - PDT (Mar-Nov): UTC = PDT + 7

   Examples:
   - 6 AM PST = 14:00 UTC
   - 6 AM PDT = 13:00 UTC
   - 7 AM PST = 15:00 UTC

3. **Redeploy**:
   ```bash
   cdk deploy
   ```

4. **Verify**:
   ```bash
   aws events describe-rule --name DailyStoicTrigger --region us-east-1
   ```

### Change to Weekdays Only

Edit `infra/stoic_stack.py`:
```python
schedule=events.Schedule.cron(
    minute="0",
    hour="14",
    month="*",
    week_day="MON-FRI",  # Monday through Friday only
    year="*"
)
```

Then redeploy with `cdk deploy`.

---

## Monitoring

### Check Daily Execution

#### View Recent Logs

```bash
# Tail logs in real-time
aws logs tail /aws/lambda/DailyStoicSender --follow --region us-east-1

# View logs from last 24 hours
aws logs tail /aws/lambda/DailyStoicSender --since 24h --region us-east-1

# Filter for errors only
aws logs tail /aws/lambda/DailyStoicSender --filter-pattern "ERROR" --since 7d
```

#### Check Lambda Metrics

```bash
# Via AWS Console
# Go to Lambda → DailyStoicSender → Monitor tab
# View: Invocations, Duration, Errors, Throttles
```

#### Check SES Metrics

```bash
# Get sending statistics
aws ses get-send-statistics --region us-east-1

# Check bounce/complaint rate (should be near 0)
```

### Verify Quote History

```bash
# Download history file
aws s3 cp s3://$BUCKET_NAME/quote_history.json ./

# View recent quotes
cat quote_history.json | jq '.quotes | .[-10:]'

# Count total quotes
cat quote_history.json | jq '.quotes | length'
```

---

## Cost Management

### Monitor AWS Costs

#### Via AWS Console

1. Go to **AWS Billing Dashboard**
2. Check **Cost Explorer**
3. Filter by service:
   - Lambda
   - S3
   - EventBridge
   - SES

#### Expected Monthly Costs

| Service | Expected Cost |
|---------|--------------|
| Lambda | $0.00 (free tier) |
| EventBridge | $0.00 (free tier) |
| S3 | $0.01 |
| SES | $0.003 (1 recipient) - $0.03 (10 recipients) |
| CloudWatch Logs | $0.00 (free tier) |
| **Total** | **< $0.05/month** |

**Plus Anthropic API**: ~$0.18/month (30 days × 2000 tokens × $3/1M tokens)

### Check Anthropic Usage

1. Go to [Anthropic Console](https://console.anthropic.com/)
2. View **Usage** tab
3. Monitor token consumption

Expected: ~2000 tokens/day = 60,000 tokens/month

### Set Up Billing Alerts

```bash
# Create SNS topic for alerts
aws sns create-topic --name billing-alerts --region us-east-1

# Subscribe your email
aws sns subscribe \
  --topic-arn arn:aws:sns:us-east-1:ACCOUNT_ID:billing-alerts \
  --protocol email \
  --notification-endpoint jamesmoon2@gmail.com

# Create billing alarm (via CloudWatch Console)
# Threshold: $5/month
```

---

## Troubleshooting

### No Email Received

**Step 1: Check Lambda Execution**
```bash
# Check if Lambda ran
aws logs filter-log-events \
  --log-group-name /aws/lambda/DailyStoicSender \
  --start-time $(date -u -d '1 hour ago' +%s000) \
  --region us-east-1
```

**Step 2: Check for Errors**
```bash
aws logs tail /aws/lambda/DailyStoicSender \
  --filter-pattern "ERROR" \
  --since 24h \
  --region us-east-1
```

**Step 3: Verify SES Status**
```bash
# Check domain verification
aws ses get-identity-verification-attributes \
  --identities jamescmooney.com \
  --region us-east-1

# Check if email was sent
aws ses get-send-statistics --region us-east-1
```

**Step 4: Check Spam Folder**

Emails might be filtered. Add `reflections@jamescmooney.com` to contacts.

**Step 5: Manually Test**
```bash
aws lambda invoke \
  --function-name DailyStoicSender \
  --region us-east-1 \
  response.json

cat response.json
```

### Wrong Quote for Date

**Cause**: Quotes database not loaded properly or corrupted.

**Fix**:
```bash
# Verify quotes database exists in S3
aws s3 ls s3://$BUCKET_NAME/config/

<<<<<<< HEAD
# Verify Lambda has S3 write permissions
aws lambda get-function-configuration \
  --function-name DailyStoicSender \
  --region us-east-1
=======
# Download and validate locally
aws s3 cp s3://$BUCKET_NAME/config/stoic_quotes_365_days.json ./
python3 validate_quotes.py

# Re-upload if needed
aws s3 cp config/stoic_quotes_365_days.json \
  s3://$BUCKET_NAME/config/stoic_quotes_365_days.json
>>>>>>> fde16cde
```

**Note**: The system loads quotes by date (month + day), so each day gets a specific quote from the 365-day database. History tracking is now for archival purposes only.

### Lambda Timeout

**Symptoms**: Logs show timeout after 60 seconds.

**Causes**:
- Anthropic API slow to respond
- Network issues

**Fix**: Increase timeout in `infra/stoic_stack.py`:
```python
timeout=Duration.seconds(90)  # Increase from 60 to 90
```

Then redeploy: `cdk deploy`

### High Anthropic API Costs

**Check Usage**:
```bash
# Review logs for API calls
aws logs tail /aws/lambda/DailyStoicSender \
  --filter-pattern "Anthropic API" \
  --since 7d
```

**Verify**:
- Only 1 invocation per day
- Max tokens set to 2000
- No runaway loops

### Wrong Delivery Time

**Verify Schedule**:
```bash
aws events describe-rule --name DailyStoicTrigger --region us-east-1
```

**Remember**:
- EventBridge uses UTC time
- PST = UTC - 8 hours
- PDT = UTC - 7 hours
- Daylight Saving Time changes twice a year

**Solution**: Adjust cron expression in `infra/stoic_stack.py` and redeploy.

---

## Maintenance Schedule

### Daily (Automated)

- ✅ Lambda runs at 6 AM PT
- ✅ Email sent to recipients
- ✅ Quote history updated

### Weekly

Manual checks:

- [ ] Verify emails received all 7 days
- [ ] Check spam folder if missing
- [ ] Review CloudWatch logs for errors

```bash
# Quick check command
aws logs filter-log-events \
  --log-group-name /aws/lambda/DailyStoicSender \
  --start-time $(date -u -d '7 days ago' +%s000) \
  --filter-pattern "ERROR"
```

### Monthly

- [ ] Review AWS billing
- [ ] Check Anthropic API usage
- [ ] Verify monthly theme is correct
- [ ] Review quote variety
- [ ] Check S3 storage size

```bash
# Check S3 bucket size
aws s3 ls s3://$BUCKET_NAME --recursive --human-readable --summarize

# Review theme for current month
python3 -c "from lambda.themes import get_monthly_theme; import datetime; print(get_monthly_theme(datetime.datetime.now().month))"
```

### Quarterly

- [ ] Review CloudWatch logs for patterns
- [ ] Update Lambda dependencies if needed
- [ ] Consider adding new recipients
- [ ] Review and refine prompts (if needed)
- [ ] Run full test suite

```bash
# Update dependencies
pip install --upgrade -r requirements.txt
pip freeze > requirements.txt

# Run tests
pytest tests/ -v

# Redeploy
cdk deploy
```

### Annually

- [ ] Review full year of quotes
- [ ] Audit IAM permissions
- [ ] Review all 12 monthly themes
- [ ] Consider feature enhancements
- [ ] Clean up old CloudWatch logs
- [ ] Archive quote history

```bash
# Download full history
aws s3 cp s3://$BUCKET_NAME/quote_history.json ./quote_history_backup_$(date +%Y%m%d).json

# Count quotes by theme
cat quote_history.json | jq '[.quotes[].theme] | group_by(.) | map({theme: .[0], count: length})'
```

---

## Backup and Recovery

### Backup Quote History

```bash
# Download and backup locally
aws s3 cp s3://$BUCKET_NAME/quote_history.json \
  ./backups/quote_history_$(date +%Y%m%d).json

# Or sync to another S3 bucket
aws s3 sync s3://$BUCKET_NAME s3://backup-bucket/daily-stoic/
```

### Restore from Backup

```bash
# Upload backup to S3
aws s3 cp ./backups/quote_history_20251022.json \
  s3://$BUCKET_NAME/quote_history.json
```

### Disaster Recovery

If the stack is accidentally deleted:

1. **Restore from Git**:
   ```bash
   git clone <repository-url>
   cd MorningMeditations
   ```

2. **Restore Configuration**:
   - Update `cdk.json` with API key
   - Verify `config/recipients.json`

3. **Redeploy**:
   ```bash
   source .venv/bin/activate
   cdk deploy
   ```

4. **Restore Data**:
   ```bash
   aws s3 cp ./backups/quote_history_latest.json s3://$BUCKET_NAME/quote_history.json
   aws s3 cp config/recipients.json s3://$BUCKET_NAME/recipients.json
   ```

---

## Useful Commands Cheat Sheet

```bash
# Environment setup
export BUCKET_NAME=$(aws cloudformation describe-stacks \
  --stack-name DailyStoicStack \
  --query "Stacks[0].Outputs[?OutputKey=='BucketName'].OutputValue" \
  --output text)

# Manual trigger
aws lambda invoke --function-name DailyStoicSender response.json

# View recent logs
aws logs tail /aws/lambda/DailyStoicSender --follow

# Download history
aws s3 cp s3://$BUCKET_NAME/quote_history.json ./

# Upload recipients
aws s3 cp config/recipients.json s3://$BUCKET_NAME/

# Redeploy after changes
cdk deploy

# Run tests
pytest tests/ -v

# Check costs
aws ce get-cost-and-usage --time-period Start=2025-10-01,End=2025-10-31 \
  --granularity MONTHLY --metrics BlendedCost
```

---

## Getting Help

- **AWS Support**: https://console.aws.amazon.com/support/
- **Anthropic Support**: support@anthropic.com
- **Project Documentation**: [README.md](README.md), [prd.md](prd.md)
- **Deployment Guide**: [DEPLOYMENT.md](DEPLOYMENT.md)

---

**Last Updated**: October 27, 2025
**Changes**: Updated for simplified quote system using pre-drafted 365-day database<|MERGE_RESOLUTION|>--- conflicted
+++ resolved
@@ -376,12 +376,6 @@
 # Verify quotes database exists in S3
 aws s3 ls s3://$BUCKET_NAME/config/
 
-<<<<<<< HEAD
-# Verify Lambda has S3 write permissions
-aws lambda get-function-configuration \
-  --function-name DailyStoicSender \
-  --region us-east-1
-=======
 # Download and validate locally
 aws s3 cp s3://$BUCKET_NAME/config/stoic_quotes_365_days.json ./
 python3 validate_quotes.py
@@ -389,7 +383,6 @@
 # Re-upload if needed
 aws s3 cp config/stoic_quotes_365_days.json \
   s3://$BUCKET_NAME/config/stoic_quotes_365_days.json
->>>>>>> fde16cde
 ```
 
 **Note**: The system loads quotes by date (month + day), so each day gets a specific quote from the 365-day database. History tracking is now for archival purposes only.
